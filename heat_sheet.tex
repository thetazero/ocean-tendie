--- conflicted
+++ resolved
@@ -42,7 +42,6 @@
 \toprule
 \textbf{Event \#} & \textbf{Event Name} &  \textbf{Time} \\
 \midrule
-<<<<<<< HEAD
 1 & 1k Std Dev & 6:00 PM \\
 2 & Boot 100m & 6:11 PM \\
 3 & Zach's Wheel Throw & 6:19 PM \\
@@ -53,18 +52,6 @@
 8 & 100 and 10 Hurdles & 7:27 PM \\
 9 & 100m Relay & 7:37 PM \\
 10 & Random 400-2000 & 7:45 PM \\
-=======
-1 & 100 and 10 Hurdles &  \\
-2 & Blind Walk &  \\
-3 & Random 400-2000 &  \\
-4 & Zach's Wheel Throw &  \\
-5 & Frisbee Put &  \\
-6 & Shot Relay &  \\
-7 & 100m Relay &  \\
-8 & Quadruple Jump &  \\
-9 & Boot 100m &  \\
-10 & 1k Std Dev &  \\
->>>>>>> 0e3b94f7
 \bottomrule
 \end{tabular}
 
@@ -78,11 +65,7 @@
 \twocolumn
 
 
-<<<<<<< HEAD
 \textbf{Event:} 1k Std Dev \quad \textbf{Time:} 6:00 PM 
-=======
-\textbf{Event:} 100 and 10 Hurdles \quad \textbf{Time:}  
->>>>>>> 0e3b94f7
 
 \vspace{1em}
 \begin{tabular}{@{}lllll@{}}
@@ -98,11 +81,7 @@
 \vspace{2.5em}
 
 
-<<<<<<< HEAD
 \textbf{Event:} Boot 100m \quad \textbf{Time:} 6:11 PM 
-=======
-\textbf{Event:} Blind Walk \quad \textbf{Time:}  
->>>>>>> 0e3b94f7
 
 \vspace{1em}
 \begin{tabular}{@{}lllll@{}}
@@ -118,11 +97,7 @@
 \vspace{2.5em}
 
 
-<<<<<<< HEAD
 \textbf{Event:} Zach's Wheel Throw \quad \textbf{Time:} 6:19 PM 
-=======
-\textbf{Event:} Random 400-2000 \quad \textbf{Time:}  
->>>>>>> 0e3b94f7
 
 \vspace{1em}
 \begin{tabular}{@{}lllll@{}}
@@ -142,11 +117,7 @@
 \vspace{2.5em}
 
 
-<<<<<<< HEAD
 \textbf{Event:} Frisbee Put \quad \textbf{Time:} 6:30 PM 
-=======
-\textbf{Event:} Zach's Wheel Throw \quad \textbf{Time:}  
->>>>>>> 0e3b94f7
 
 \vspace{1em}
 \begin{tabular}{@{}lllll@{}}
@@ -164,11 +135,7 @@
 \vspace{2.5em}
 
 
-<<<<<<< HEAD
 \textbf{Event:} Shot Relay \quad \textbf{Time:} 6:48 PM 
-=======
-\textbf{Event:} Frisbee Put \quad \textbf{Time:}  
->>>>>>> 0e3b94f7
 
 \vspace{1em}
 \begin{tabular}{@{}lllll@{}}
@@ -186,11 +153,7 @@
 \vspace{2.5em}
 
 
-<<<<<<< HEAD
 \textbf{Event:} Quadruple Jump \quad \textbf{Time:} 7:02 PM 
-=======
-\textbf{Event:} Shot Relay \quad \textbf{Time:}  
->>>>>>> 0e3b94f7
 
 \vspace{1em}
 \begin{tabular}{@{}lllll@{}}
@@ -207,11 +170,7 @@
 \vspace{2.5em}
 
 
-<<<<<<< HEAD
 \textbf{Event:} Blind Walk \quad \textbf{Time:} 7:17 PM 
-=======
-\textbf{Event:} 100m Relay \quad \textbf{Time:}  
->>>>>>> 0e3b94f7
 
 \vspace{1em}
 \begin{tabular}{@{}lllll@{}}
@@ -229,11 +188,7 @@
 \vspace{2.5em}
 
 
-<<<<<<< HEAD
 \textbf{Event:} 100 and 10 Hurdles \quad \textbf{Time:} 7:27 PM 
-=======
-\textbf{Event:} Quadruple Jump \quad \textbf{Time:}  
->>>>>>> 0e3b94f7
 
 \vspace{1em}
 \begin{tabular}{@{}llllll@{}}
@@ -253,11 +208,7 @@
 \vspace{2.5em}
 
 
-<<<<<<< HEAD
 \textbf{Event:} 100m Relay \quad \textbf{Time:} 7:37 PM 
-=======
-\textbf{Event:} Boot 100m \quad \textbf{Time:}  
->>>>>>> 0e3b94f7
 
 \vspace{1em}
 \begin{tabular}{@{}lllll@{}}
@@ -274,11 +225,7 @@
 \vspace{2.5em}
 
 
-<<<<<<< HEAD
 \textbf{Event:} Random 400-2000 \quad \textbf{Time:} 7:45 PM 
-=======
-\textbf{Event:} 1k Std Dev \quad \textbf{Time:}  
->>>>>>> 0e3b94f7
 
 \vspace{1em}
 \begin{tabular}{@{}lllll@{}}
