--- conflicted
+++ resolved
@@ -191,49 +191,20 @@
                     print(f"Event '{event_name}' not found in event map.")
     print("Entries parsed successfully.")
 
-<<<<<<< HEAD
-=======
-if __name__ == "__main__":
-    LOSHA = Athlete(
-        name="Aleksei Seletskiy", team=Team.ONE
-    )
-    NICO = Athlete(
-        name = "Nicolo Fasanelli", team= Team.ONE
-    )
-    COYLE = Athlete(
-        name = "Matthew Coyle", team = Team.ONE
-    )
-    EAMON = Athlete(
-        name = "Eamon Brady", team = Team.ONE
-    )
-    SEAN = Athlete(
-        name = "Sean Dutton", team = Team.ONE
-    )
-    MARKOS = Athlete(
-        name = "Markos Koukoularis", team = Team.ONE
-    )
-    KENJI = Athlete(
-        name = "Kenji Tella", team = Team.TWO
-    )
-    MIA = Athlete(
-        name = "Mia Constantin", team = Team.TWO
-    )
-    GREG = Athlete(
-        name = "Greg Kossuth", team = Team.TWO
-    )
-    SETH = Athlete(
-        name = "Seth Williams", team = Team.TWO
-    )
-    COLIN = Athlete(
-        name = "Colin McLaughlin", team = Team.TWO
-    )
-    WILL = Athlete(
-        name = "William Rifkin", team = Team.TWO
-    )
->>>>>>> 4b1897a6
 
 if __name__ == "__main__":
     LOSHA = Athlete(name="Aleksei Seletskiy", team=Team.ONE)
+    NICO = Athlete(name="Nicolo Fasanelli", team=Team.ONE)
+    COYLE = Athlete(name="Matthew Coyle", team=Team.ONE)
+    EAMON = Athlete(name="Eamon Brady", team=Team.ONE)
+    SEAN = Athlete(name="Sean Dutton", team=Team.ONE)
+    MARKOS = Athlete(name="Markos Koukoularis", team=Team.ONE)
+    KENJI = Athlete(name="Kenji Tella", team=Team.TWO)
+    MIA = Athlete(name="Mia Constantin", team=Team.TWO)
+    GREG = Athlete(name="Greg Kossuth", team=Team.TWO)
+    SETH = Athlete(name="Seth Williams", team=Team.TWO)
+    COLIN = Athlete(name="Colin McLaughlin", team=Team.TWO)
+    WILL = Athlete(name="William Rifkin", team=Team.TWO)
 
     events = [
         EventDef(
@@ -312,6 +283,15 @@
         events,
         {
             "losha": LOSHA,
+            "greg": GREG,
+            "kenji": KENJI,
+            "mia": MIA,
+            "seth": SETH,
+            "will": WILL,
+            "coyle": COYLE,
+            "eamon": EAMON,
+            "markos": MARKOS,
+            "nicol": NICO,
         },
         {
             "100 and 10 hurdles": events[0],
